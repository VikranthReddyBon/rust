--- conflicted
+++ resolved
@@ -49,20 +49,13 @@
 use prelude::v1::*;
 use self::Req::*;
 
-<<<<<<< HEAD
-use comm::{mod, channel, Sender, Receiver};
-=======
->>>>>>> bc83a009
 use io::IoResult;
 use libc;
 use mem;
 use os;
 use ptr;
 use sync::atomic;
-<<<<<<< HEAD
-=======
 use sync::mpsc::{channel, Sender, Receiver, TryRecvError};
->>>>>>> bc83a009
 use sys::c;
 use sys::fs::FileDesc;
 use sys_common::helper_thread::Helper;
@@ -185,26 +178,16 @@
                         Ok(RemoveTimer(id, ack)) => {
                             match dead.iter().position(|&(i, _)| id == i) {
                                 Some(i) => {
-<<<<<<< HEAD
                                     let (_, i) = dead.remove(i);
-                                    ack.send(i);
-=======
-                                    let (_, i) = dead.remove(i).unwrap();
                                     ack.send(i).unwrap();
->>>>>>> bc83a009
                                     continue
                                 }
                                 None => {}
                             }
                             let i = active.iter().position(|i| i.id == id);
                             let i = i.expect("no timer found");
-<<<<<<< HEAD
                             let t = active.remove(i);
-                            ack.send(t);
-=======
-                            let t = active.remove(i).unwrap();
                             ack.send(t).unwrap();
->>>>>>> bc83a009
                         }
                         Err(..) => break
                     }
