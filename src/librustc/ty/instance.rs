--- conflicted
+++ resolved
@@ -14,6 +14,7 @@
 use traits;
 use syntax::abi::Abi;
 use util::ppaux;
+use syntax::codemap::DUMMY_SP;
 
 use std::fmt;
 
@@ -211,11 +212,11 @@
            def_id, trait_id, rcvr_substs);
 
     let trait_ref = ty::TraitRef::from_method(tcx, trait_id, rcvr_substs);
-<<<<<<< HEAD
-    let vtbl = tcx.trans_fulfill_obligation(param_env, ty::Binder(trait_ref))?;
-=======
-    let vtbl = tcx.trans_fulfill_obligation((param_env, ty::Binder(trait_ref)));
->>>>>>> 31f4b570
+    let vtbl = ty::queries::trans_fulfill_obligation::try_get(
+        tcx,
+        DUMMY_SP,
+        (param_env, ty::Binder(trait_ref)),
+    ).ok()?;
 
     // Now that we know which impl is being used, we can dispatch to
     // the actual function:
