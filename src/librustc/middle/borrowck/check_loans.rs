// Copyright 2012-2013 The Rust Project Developers. See the COPYRIGHT
// file at the top-level directory of this distribution and at
// http://rust-lang.org/COPYRIGHT.
//
// Licensed under the Apache License, Version 2.0 <LICENSE-APACHE or
// http://www.apache.org/licenses/LICENSE-2.0> or the MIT license
// <LICENSE-MIT or http://opensource.org/licenses/MIT>, at your
// option. This file may not be copied, modified, or distributed
// except according to those terms.

// ----------------------------------------------------------------------
// Checking loans
//
// Phase 2 of check: we walk down the tree and check that:
// 1. assignments are always made to mutable locations;
// 2. loans made in overlapping scopes do not conflict
// 3. assignments do not affect things loaned out as immutable
// 4. moves do not affect things loaned out in any way


use middle::borrowck::*;
use middle::expr_use_visitor as euv;
use middle::mem_categorization as mc;
use middle::ty;
use syntax::ast;
use syntax::codemap::Span;
use util::ppaux::Repr;

use std::rc::Rc;

// FIXME (#16118): These functions are intended to allow the borrow checker to
// be less precise in its handling of Box while still allowing moves out of a
// Box. They should be removed when OwnedPtr is removed from LoanPath.

fn owned_ptr_base_path<'a>(loan_path: &'a LoanPath) -> &'a LoanPath {
    //! Returns the base of the leftmost dereference of an OwnedPtr in
    //! `loan_path`. If there is no dereference of an OwnedPtr in `loan_path`,
    //! then it just returns `loan_path` itself.

    return match owned_ptr_base_path_helper(loan_path) {
        Some(new_loan_path) => new_loan_path,
        None => loan_path.clone()
    };

    fn owned_ptr_base_path_helper<'a>(loan_path: &'a LoanPath) -> Option<&'a LoanPath> {
        match *loan_path {
            LpVar(_) | LpUpvar(_) => None,
            LpExtend(ref lp_base, _, LpDeref(mc::OwnedPtr)) => {
                match owned_ptr_base_path_helper(&**lp_base) {
                    v @ Some(_) => v,
                    None => Some(&**lp_base)
                }
            }
            LpExtend(ref lp_base, _, _) => owned_ptr_base_path_helper(&**lp_base)
        }
    }
}

fn owned_ptr_base_path_rc(loan_path: &Rc<LoanPath>) -> Rc<LoanPath> {
    //! The equivalent of `owned_ptr_base_path` for an &Rc<LoanPath> rather than
    //! a &LoanPath.

    return match owned_ptr_base_path_helper(loan_path) {
        Some(new_loan_path) => new_loan_path,
        None => loan_path.clone()
    };

    fn owned_ptr_base_path_helper(loan_path: &Rc<LoanPath>) -> Option<Rc<LoanPath>> {
        match **loan_path {
            LpVar(_) | LpUpvar(_) => None,
            LpExtend(ref lp_base, _, LpDeref(mc::OwnedPtr)) => {
                match owned_ptr_base_path_helper(lp_base) {
                    v @ Some(_) => v,
                    None => Some(lp_base.clone())
                }
            }
            LpExtend(ref lp_base, _, _) => owned_ptr_base_path_helper(lp_base)
        }
    }
}

struct CheckLoanCtxt<'a, 'tcx: 'a> {
    bccx: &'a BorrowckCtxt<'a, 'tcx>,
    dfcx_loans: &'a LoanDataFlow<'a, 'tcx>,
    move_data: move_data::FlowedMoveData<'a, 'tcx>,
    all_loans: &'a [Loan],
}

impl<'a, 'tcx> euv::Delegate for CheckLoanCtxt<'a, 'tcx> {
    fn consume(&mut self,
               consume_id: ast::NodeId,
               consume_span: Span,
               cmt: mc::cmt,
               mode: euv::ConsumeMode) {
        debug!("consume(consume_id={}, cmt={}, mode={})",
               consume_id, cmt.repr(self.tcx()), mode);

        self.consume_common(consume_id, consume_span, cmt, mode);
    }

    fn consume_pat(&mut self,
                   consume_pat: &ast::Pat,
                   cmt: mc::cmt,
                   mode: euv::ConsumeMode) {
        debug!("consume_pat(consume_pat={}, cmt={}, mode={})",
               consume_pat.repr(self.tcx()),
               cmt.repr(self.tcx()),
               mode);

        self.consume_common(consume_pat.id, consume_pat.span, cmt, mode);
    }

    fn borrow(&mut self,
              borrow_id: ast::NodeId,
              borrow_span: Span,
              cmt: mc::cmt,
              loan_region: ty::Region,
              bk: ty::BorrowKind,
              loan_cause: euv::LoanCause)
    {
        debug!("borrow(borrow_id={}, cmt={}, loan_region={}, \
               bk={}, loan_cause={})",
               borrow_id, cmt.repr(self.tcx()), loan_region,
               bk, loan_cause);

        match opt_loan_path(&cmt) {
            Some(lp) => {
                let moved_value_use_kind = match loan_cause {
                    euv::ClosureCapture(_) => MovedInCapture,
                    _ => MovedInUse,
                };
                self.check_if_path_is_moved(borrow_id, borrow_span, moved_value_use_kind, &lp);
            }
            None => { }
        }

        self.check_for_conflicting_loans(borrow_id);
    }

    fn mutate(&mut self,
              assignment_id: ast::NodeId,
              assignment_span: Span,
              assignee_cmt: mc::cmt,
              mode: euv::MutateMode)
    {
        debug!("mutate(assignment_id={}, assignee_cmt={})",
               assignment_id, assignee_cmt.repr(self.tcx()));

        match opt_loan_path(&assignee_cmt) {
            Some(lp) => {
                match mode {
                    euv::Init | euv::JustWrite => {
                        // In a case like `path = 1`, then path does not
                        // have to be *FULLY* initialized, but we still
                        // must be careful lest it contains derefs of
                        // pointers.
                        self.check_if_assigned_path_is_moved(assignee_cmt.id,
                                                             assignment_span,
                                                             MovedInUse,
                                                             &lp);
                    }
                    euv::WriteAndRead => {
                        // In a case like `path += 1`, then path must be
                        // fully initialized, since we will read it before
                        // we write it.
                        self.check_if_path_is_moved(assignee_cmt.id,
                                                    assignment_span,
                                                    MovedInUse,
                                                    &lp);
                    }
                }
            }
            None => { }
        }

        self.check_assignment(assignment_id, assignment_span, assignee_cmt, mode);
    }

    fn decl_without_init(&mut self, _id: ast::NodeId, _span: Span) { }
}

pub fn check_loans<'a, 'b, 'c, 'tcx>(bccx: &BorrowckCtxt<'a, 'tcx>,
                                     dfcx_loans: &LoanDataFlow<'b, 'tcx>,
                                     move_data: move_data::FlowedMoveData<'c, 'tcx>,
                                     all_loans: &[Loan],
                                     decl: &ast::FnDecl,
                                     body: &ast::Block) {
    debug!("check_loans(body id={})", body.id);

    let mut clcx = CheckLoanCtxt {
        bccx: bccx,
        dfcx_loans: dfcx_loans,
        move_data: move_data,
        all_loans: all_loans,
    };

    {
        let mut euv = euv::ExprUseVisitor::new(&mut clcx, bccx.tcx);
        euv.walk_fn(decl, body);
    }
}

#[deriving(PartialEq)]
enum UseError {
    UseOk,
    UseWhileBorrowed(/*loan*/Rc<LoanPath>, /*loan*/Span)
}

fn compatible_borrow_kinds(borrow_kind1: ty::BorrowKind,
                           borrow_kind2: ty::BorrowKind)
                           -> bool {
    borrow_kind1 == ty::ImmBorrow && borrow_kind2 == ty::ImmBorrow
}

impl<'a, 'tcx> CheckLoanCtxt<'a, 'tcx> {
    pub fn tcx(&self) -> &'a ty::ctxt<'tcx> { self.bccx.tcx }

    pub fn each_issued_loan(&self, scope_id: ast::NodeId, op: |&Loan| -> bool)
                            -> bool {
        //! Iterates over each loan that has been issued
        //! on entrance to `scope_id`, regardless of whether it is
        //! actually *in scope* at that point.  Sometimes loans
        //! are issued for future scopes and thus they may have been
        //! *issued* but not yet be in effect.

        self.dfcx_loans.each_bit_on_entry(scope_id, |loan_index| {
            let loan = &self.all_loans[loan_index];
            op(loan)
        })
    }

    pub fn each_in_scope_loan(&self,
                              scope_id: ast::NodeId,
                              op: |&Loan| -> bool)
                              -> bool {
        //! Like `each_issued_loan()`, but only considers loans that are
        //! currently in scope.

        let tcx = self.tcx();
        self.each_issued_loan(scope_id, |loan| {
            if tcx.region_maps.is_subscope_of(scope_id, loan.kill_scope) {
                op(loan)
            } else {
                true
            }
        })
    }

    fn each_in_scope_loan_affecting_path(&self,
                                         scope_id: ast::NodeId,
                                         loan_path: &LoanPath,
                                         op: |&Loan| -> bool)
                                         -> bool {
        //! Iterates through all of the in-scope loans affecting `loan_path`,
        //! calling `op`, and ceasing iteration if `false` is returned.

        // First, we check for a loan restricting the path P being used. This
        // accounts for borrows of P but also borrows of subpaths, like P.a.b.
        // Consider the following example:
        //
        //     let x = &mut a.b.c; // Restricts a, a.b, and a.b.c
        //     let y = a;          // Conflicts with restriction

        let loan_path = owned_ptr_base_path(loan_path);
        let cont = self.each_in_scope_loan(scope_id, |loan| {
            let mut ret = true;
            for restr_path in loan.restricted_paths.iter() {
                if **restr_path == *loan_path {
                    if !op(loan) {
                        ret = false;
                        break;
                    }
                }
            }
            ret
        });

        if !cont {
            return false;
        }

        // Next, we must check for *loans* (not restrictions) on the path P or
        // any base path. This rejects examples like the following:
        //
        //     let x = &mut a.b;
        //     let y = a.b.c;
        //
        // Limiting this search to *loans* and not *restrictions* means that
        // examples like the following continue to work:
        //
        //     let x = &mut a.b;
        //     let y = a.c;

        let mut loan_path = loan_path;
        loop {
            match *loan_path {
                LpVar(_) | LpUpvar(_) => {
                    break;
                }
                LpExtend(ref lp_base, _, _) => {
                    loan_path = &**lp_base;
                }
            }

            let cont = self.each_in_scope_loan(scope_id, |loan| {
                if *loan.loan_path == *loan_path {
                    op(loan)
                } else {
                    true
                }
            });

            if !cont {
                return false;
            }
        }

        return true;
    }

    pub fn loans_generated_by(&self, scope_id: ast::NodeId) -> Vec<uint> {
        //! Returns a vector of the loans that are generated as
        //! we encounter `scope_id`.

        let mut result = Vec::new();
        self.dfcx_loans.each_gen_bit(scope_id, |loan_index| {
            result.push(loan_index);
            true
        });
        return result;
    }

    pub fn check_for_conflicting_loans(&self, scope_id: ast::NodeId) {
        //! Checks to see whether any of the loans that are issued
        //! by `scope_id` conflict with loans that have already been
        //! issued when we enter `scope_id` (for example, we do not
        //! permit two `&mut` borrows of the same variable).

        debug!("check_for_conflicting_loans(scope_id={})", scope_id);

        let new_loan_indices = self.loans_generated_by(scope_id);
        debug!("new_loan_indices = {}", new_loan_indices);

        self.each_issued_loan(scope_id, |issued_loan| {
            for &new_loan_index in new_loan_indices.iter() {
                let new_loan = &self.all_loans[new_loan_index];
                self.report_error_if_loans_conflict(issued_loan, new_loan);
            }
            true
        });

        for (i, &x) in new_loan_indices.iter().enumerate() {
            let old_loan = &self.all_loans[x];
            for &y in new_loan_indices.slice_from(i+1).iter() {
                let new_loan = &self.all_loans[y];
                self.report_error_if_loans_conflict(old_loan, new_loan);
            }
        }
    }

    pub fn report_error_if_loans_conflict(&self,
                                          old_loan: &Loan,
                                          new_loan: &Loan) {
        //! Checks whether `old_loan` and `new_loan` can safely be issued
        //! simultaneously.

        debug!("report_error_if_loans_conflict(old_loan={}, new_loan={})",
               old_loan.repr(self.tcx()),
               new_loan.repr(self.tcx()));

        // Should only be called for loans that are in scope at the same time.
        assert!(self.tcx().region_maps.scopes_intersect(old_loan.kill_scope,
                                                        new_loan.kill_scope));

        self.report_error_if_loan_conflicts_with_restriction(
            old_loan, new_loan, old_loan, new_loan) &&
        self.report_error_if_loan_conflicts_with_restriction(
            new_loan, old_loan, old_loan, new_loan);
    }

    pub fn report_error_if_loan_conflicts_with_restriction(&self,
                                                           loan1: &Loan,
                                                           loan2: &Loan,
                                                           old_loan: &Loan,
                                                           new_loan: &Loan)
                                                           -> bool {
        //! Checks whether the restrictions introduced by `loan1` would
        //! prohibit `loan2`. Returns false if an error is reported.

        debug!("report_error_if_loan_conflicts_with_restriction(\
                loan1={}, loan2={})",
               loan1.repr(self.tcx()),
               loan2.repr(self.tcx()));

        if compatible_borrow_kinds(loan1.kind, loan2.kind) {
            return true;
        }

        let loan2_base_path = owned_ptr_base_path_rc(&loan2.loan_path);
        for restr_path in loan1.restricted_paths.iter() {
            if *restr_path != loan2_base_path { continue; }

            // If new_loan is something like `x.a`, and old_loan is something like `x.b`, we would
            // normally generate a rather confusing message (in this case, for multiple mutable
            // borrows):
            //
            //     error: cannot borrow `x.b` as mutable more than once at a time
            //     note: previous borrow of `x.a` occurs here; the mutable borrow prevents
            //     subsequent moves, borrows, or modification of `x.a` until the borrow ends
            //
            // What we want to do instead is get the 'common ancestor' of the two borrow paths and
            // use that for most of the message instead, giving is something like this:
            //
            //     error: cannot borrow `x` as mutable more than once at a time
            //     note: previous borrow of `x` occurs here (through borrowing `x.a`); the mutable
            //     borrow prevents subsequent moves, borrows, or modification of `x` until the
            //     borrow ends

            let common = new_loan.loan_path.common(&*old_loan.loan_path);
            let (nl, ol, new_loan_msg, old_loan_msg) =
                if new_loan.loan_path.has_fork(&*old_loan.loan_path) && common.is_some() {
                    let nl = self.bccx.loan_path_to_string(&common.unwrap());
                    let ol = nl.clone();
                    let new_loan_msg = format!(" (here through borrowing `{}`)",
                                               self.bccx.loan_path_to_string(
                                                   &*new_loan.loan_path));
                    let old_loan_msg = format!(" (through borrowing `{}`)",
                                               self.bccx.loan_path_to_string(
                                                   &*old_loan.loan_path));
                    (nl, ol, new_loan_msg, old_loan_msg)
                } else {
                    (self.bccx.loan_path_to_string(&*new_loan.loan_path),
                     self.bccx.loan_path_to_string(&*old_loan.loan_path),
                     String::new(), String::new())
                };

            let ol_pronoun = if new_loan.loan_path == old_loan.loan_path {
                "it".to_string()
            } else {
                format!("`{}`", ol)
            };

            match (new_loan.kind, old_loan.kind) {
                (ty::MutBorrow, ty::MutBorrow) => {
                    self.bccx.span_err(
                        new_loan.span,
                        format!("cannot borrow `{}`{} as mutable \
                                more than once at a time",
                                nl, new_loan_msg).as_slice())
                }

                (ty::UniqueImmBorrow, _) => {
                    self.bccx.span_err(
                        new_loan.span,
                        format!("closure requires unique access to `{}` \
                                but {} is already borrowed{}",
                                nl, ol_pronoun, old_loan_msg).as_slice());
                }

                (_, ty::UniqueImmBorrow) => {
                    self.bccx.span_err(
                        new_loan.span,
                        format!("cannot borrow `{}`{} as {} because \
                                previous closure requires unique access",
                                nl, new_loan_msg, new_loan.kind.to_user_str()).as_slice());
                }

                (_, _) => {
                    self.bccx.span_err(
                        new_loan.span,
                        format!("cannot borrow `{}`{} as {} because \
                                {} is also borrowed as {}{}",
                                nl,
                                new_loan_msg,
                                new_loan.kind.to_user_str(),
                                ol_pronoun,
                                old_loan.kind.to_user_str(),
                                old_loan_msg).as_slice());
                }
            }

            match new_loan.cause {
                euv::ClosureCapture(span) => {
                    self.bccx.span_note(
                        span,
                        format!("borrow occurs due to use of `{}` in closure",
                                nl).as_slice());
                }
                _ => { }
            }

            let rule_summary = match old_loan.kind {
                ty::MutBorrow => {
                    format!("the mutable borrow prevents subsequent \
                            moves, borrows, or modification of `{0}` \
                            until the borrow ends",
                            ol)
                }

                ty::ImmBorrow => {
                    format!("the immutable borrow prevents subsequent \
                            moves or mutable borrows of `{0}` \
                            until the borrow ends",
                            ol)
                }

                ty::UniqueImmBorrow => {
                    format!("the unique capture prevents subsequent \
                            moves or borrows of `{0}` \
                            until the borrow ends",
                            ol)
                }
            };

            let borrow_summary = match old_loan.cause {
                euv::ClosureCapture(_) => {
                    format!("previous borrow of `{}` occurs here{} due to \
                            use in closure",
                            ol, old_loan_msg)
                }

                euv::OverloadedOperator(..) |
                euv::AddrOf(..) |
                euv::AutoRef(..) |
                euv::ClosureInvocation(..) |
                euv::ForLoop(..) |
                euv::RefBinding(..) |
                euv::MatchDiscriminant(..) => {
                    format!("previous borrow of `{}` occurs here{}",
                            ol, old_loan_msg)
                }
            };

            self.bccx.span_note(
                old_loan.span,
                format!("{}; {}", borrow_summary, rule_summary).as_slice());

            let old_loan_span = self.tcx().map.span(old_loan.kill_scope);
            self.bccx.span_end_note(old_loan_span,
                                    "previous borrow ends here");

            return false;
        }

        true
    }

    fn is_local_variable_or_arg(&self, cmt: mc::cmt) -> bool {
        match cmt.cat {
          mc::cat_local(_) => true,
          _ => false
        }
    }

    fn consume_common(&self,
                      id: ast::NodeId,
                      span: Span,
                      cmt: mc::cmt,
                      mode: euv::ConsumeMode) {
        match opt_loan_path(&cmt) {
            Some(lp) => {
                let moved_value_use_kind = match mode {
                    euv::Copy => {
                        self.check_for_copy_of_frozen_path(id, span, &*lp);
                        MovedInUse
                    }
                    euv::Move(_) => {
                        match self.move_data.kind_of_move_of_path(id, &lp) {
                            None => {
                                // Sometimes moves don't have a move kind;
                                // this either means that the original move
                                // was from something illegal to move,
                                // or was moved from referent of an unsafe
                                // pointer or something like that.
                                MovedInUse
                            }
                            Some(move_kind) => {
                                self.check_for_move_of_borrowed_path(id, span,
                                                                     &*lp, move_kind);
                                if move_kind == move_data::Captured {
                                    MovedInCapture
                                } else {
                                    MovedInUse
                                }
                            }
                        }
                    }
                };

                self.check_if_path_is_moved(id, span, moved_value_use_kind, &lp);
            }
            None => { }
        }
    }

    fn check_for_copy_of_frozen_path(&self,
                                     id: ast::NodeId,
                                     span: Span,
                                     copy_path: &LoanPath) {
        match self.analyze_restrictions_on_use(id, copy_path, ty::ImmBorrow) {
            UseOk => { }
            UseWhileBorrowed(loan_path, loan_span) => {
                self.bccx.span_err(
                    span,
                    format!("cannot use `{}` because it was mutably borrowed",
                            self.bccx.loan_path_to_string(copy_path).as_slice())
                    .as_slice());
                self.bccx.span_note(
                    loan_span,
                    format!("borrow of `{}` occurs here",
                            self.bccx.loan_path_to_string(&*loan_path).as_slice())
                    .as_slice());
            }
        }
    }

    fn check_for_move_of_borrowed_path(&self,
                                       id: ast::NodeId,
                                       span: Span,
                                       move_path: &LoanPath,
                                       move_kind: move_data::MoveKind) {
        // We want to detect if there are any loans at all, so we search for
        // any loans incompatible with MutBorrrow, since all other kinds of
        // loans are incompatible with that.
        match self.analyze_restrictions_on_use(id, move_path, ty::MutBorrow) {
            UseOk => { }
            UseWhileBorrowed(loan_path, loan_span) => {
                let err_message = match move_kind {
                    move_data::Captured =>
                        format!("cannot move `{}` into closure because it is borrowed",
                                self.bccx.loan_path_to_string(move_path).as_slice()),
                    move_data::Declared |
                    move_data::MoveExpr |
                    move_data::MovePat =>
                        format!("cannot move out of `{}` because it is borrowed",
                                self.bccx.loan_path_to_string(move_path).as_slice())
                };

                self.bccx.span_err(span, err_message.as_slice());
                self.bccx.span_note(
                    loan_span,
                    format!("borrow of `{}` occurs here",
                            self.bccx.loan_path_to_string(&*loan_path).as_slice())
                    .as_slice());
            }
        }
    }

    pub fn analyze_restrictions_on_use(&self,
                                       expr_id: ast::NodeId,
                                       use_path: &LoanPath,
                                       borrow_kind: ty::BorrowKind)
                                       -> UseError {
        debug!("analyze_restrictions_on_use(expr_id={}, use_path={})",
               self.tcx().map.node_to_string(expr_id),
               use_path.repr(self.tcx()));

        let mut ret = UseOk;

        self.each_in_scope_loan_affecting_path(expr_id, use_path, |loan| {
            if !compatible_borrow_kinds(loan.kind, borrow_kind) {
                ret = UseWhileBorrowed(loan.loan_path.clone(), loan.span);
                false
            } else {
                true
            }
        });

        return ret;
    }

    fn check_if_path_is_moved(&self,
                              id: ast::NodeId,
                              span: Span,
                              use_kind: MovedValueUseKind,
                              lp: &Rc<LoanPath>) {
        /*!
         * Reports an error if `expr` (which should be a path)
         * is using a moved/uninitialized value
         */

        debug!("check_if_path_is_moved(id={}, use_kind={}, lp={})",
               id, use_kind, lp.repr(self.bccx.tcx));
        let base_lp = owned_ptr_base_path_rc(lp);
        self.move_data.each_move_of(id, &base_lp, |the_move, moved_lp| {
            self.bccx.report_use_of_moved_value(
                span,
                use_kind,
                &**lp,
                the_move,
                moved_lp);
            false
        });
    }

    fn check_if_assigned_path_is_moved(&self,
                                       id: ast::NodeId,
                                       span: Span,
                                       use_kind: MovedValueUseKind,
                                       lp: &Rc<LoanPath>)
    {
        /*!
         * Reports an error if assigning to `lp` will use a
         * moved/uninitialized value. Mainly this is concerned with
         * detecting derefs of uninitialized pointers.
         *
         * For example:
         *
         *     let a: int;
         *     a = 10; // ok, even though a is uninitialized
         *
         *     struct Point { x: uint, y: uint }
         *     let p: Point;
         *     p.x = 22; // ok, even though `p` is uninitialized
         *
         *     let p: ~Point;
         *     (*p).x = 22; // not ok, p is uninitialized, can't deref
         */

        match **lp {
            LpVar(_) | LpUpvar(_) => {
                // assigning to `x` does not require that `x` is initialized
            }
            LpExtend(ref lp_base, _, LpInterior(_)) => {
                // assigning to `P.f` is ok if assigning to `P` is ok
                self.check_if_assigned_path_is_moved(id, span,
                                                     use_kind, lp_base);
            }
            LpExtend(ref lp_base, _, LpDeref(_)) => {
                // assigning to `(*P)` requires that `P` be initialized
                self.check_if_path_is_moved(id, span,
                                            use_kind, lp_base);
            }
        }
    }

    fn check_assignment(&self,
                        assignment_id: ast::NodeId,
                        assignment_span: Span,
                        assignee_cmt: mc::cmt,
                        mode: euv::MutateMode) {
        debug!("check_assignment(assignee_cmt={})", assignee_cmt.repr(self.tcx()));

        // Mutable values can be assigned, as long as they obey loans
        // and aliasing restrictions:
        if assignee_cmt.mutbl.is_mutable() {
            if check_for_aliasable_mutable_writes(self, assignment_span, assignee_cmt.clone()) {
                if mode != euv::Init {
                    check_for_assignment_to_borrowed_path(
                        self, assignment_id, assignment_span, assignee_cmt.clone());
                    mark_variable_as_used_mut(self, assignee_cmt);
                }
            }
            return;
        }

        // Initializations are OK.
        if mode == euv::Init {
            return
        }

        // For immutable local variables, assignments are legal
        // if they cannot already have been assigned
        if self.is_local_variable_or_arg(assignee_cmt.clone()) {
            assert!(assignee_cmt.mutbl.is_immutable()); // no "const" locals
            let lp = opt_loan_path(&assignee_cmt).unwrap();
            self.move_data.each_assignment_of(assignment_id, &lp, |assign| {
                self.bccx.report_reassigned_immutable_variable(
                    assignment_span,
                    &*lp,
                    assign);
                false
            });
            return;
        }

        // Otherwise, just a plain error.
        match assignee_cmt.note {
            mc::NoteClosureEnv(upvar_id) => {
                // If this is an `Fn` closure, it simply can't mutate upvars.
                // If it's an `FnMut` closure, the original variable was declared immutable.
                // We need to determine which is the case here.
                let kind = match assignee_cmt.upvar().unwrap().cat {
                    mc::cat_upvar(mc::Upvar { kind, .. }) => kind,
                    _ => unreachable!()
                };
                if kind == ty::FnUnboxedClosureKind {
                    self.bccx.span_err(
                        assignment_span,
                        format!("cannot assign to {}",
                                self.bccx.cmt_to_string(&*assignee_cmt)).as_slice());
                    self.bccx.span_note(
                        self.tcx().map.span(upvar_id.closure_expr_id),
                        "consider changing this closure to take self by mutable reference");
                } else {
                    self.bccx.span_err(
                        assignment_span,
                        format!("cannot assign to {} {}",
                                assignee_cmt.mutbl.to_user_str(),
                                self.bccx.cmt_to_string(&*assignee_cmt)).as_slice());
                }
            }
            _ => match opt_loan_path(&assignee_cmt) {
                Some(lp) => {
                    self.bccx.span_err(
                        assignment_span,
                        format!("cannot assign to {} {} `{}`",
                                assignee_cmt.mutbl.to_user_str(),
                                self.bccx.cmt_to_string(&*assignee_cmt),
                                self.bccx.loan_path_to_string(&*lp)).as_slice());
                }
                None => {
                    self.bccx.span_err(
                        assignment_span,
                        format!("cannot assign to {} {}",
                                assignee_cmt.mutbl.to_user_str(),
                                self.bccx.cmt_to_string(&*assignee_cmt)).as_slice());
                }
            }
        }
        return;

        fn mark_variable_as_used_mut(this: &CheckLoanCtxt,
                                     mut cmt: mc::cmt) {
            //! If the mutability of the `cmt` being written is inherited
            //! from a local variable, liveness will
            //! not have been able to detect that this variable's mutability
            //! is important, so we must add the variable to the
            //! `used_mut_nodes` table here.

            loop {
                debug!("mark_variable_as_used_mut(cmt={})", cmt.repr(this.tcx()));
                match cmt.cat.clone() {
                    mc::cat_upvar(mc::Upvar { id: ty::UpvarId { var_id: id, .. }, .. }) |
                    mc::cat_local(id) => {
                        this.tcx().used_mut_nodes.borrow_mut().insert(id);
                        return;
                    }

                    mc::cat_rvalue(..) |
                    mc::cat_static_item |
                    mc::cat_deref(_, _, mc::UnsafePtr(..)) |
                    mc::cat_deref(_, _, mc::Implicit(..)) => {
                        assert_eq!(cmt.mutbl, mc::McDeclared);
                        return;
                    }

<<<<<<< HEAD
=======
                    mc::cat_deref(_, _, mc::BorrowedPtr(..)) => {
                        assert_eq!(cmt.mutbl, mc::McDeclared);
                        // We need to drill down to upvar if applicable
                        match cmt.upvar() {
                            Some(b) => cmt = b,
                            None => return
                        }
                    }

                    mc::cat_discr(b, _) |
>>>>>>> 5662bbad
                    mc::cat_deref(b, _, mc::OwnedPtr) => {
                        assert_eq!(cmt.mutbl, mc::McInherited);
                        cmt = b;
                    }

                    mc::cat_downcast(b) |
                    mc::cat_interior(b, _) => {
                        assert_eq!(cmt.mutbl, mc::McInherited);
                        cmt = b;
                    }
                }
            }
        }

        fn check_for_aliasable_mutable_writes(this: &CheckLoanCtxt,
                                              span: Span,
                                              cmt: mc::cmt) -> bool {
            //! Safety checks related to writes to aliasable, mutable locations

            let guarantor = cmt.guarantor();
            debug!("check_for_aliasable_mutable_writes(cmt={}, guarantor={})",
                   cmt.repr(this.tcx()), guarantor.repr(this.tcx()));
            match guarantor.cat {
                mc::cat_deref(ref b, _, mc::BorrowedPtr(ty::MutBorrow, _)) => {
                    // Statically prohibit writes to `&mut` when aliasable

                    check_for_aliasability_violation(this, span, b.clone());
                }

                _ => {}
            }

            return true; // no errors reported
        }

        fn check_for_aliasability_violation(this: &CheckLoanCtxt,
                                            span: Span,
                                            cmt: mc::cmt)
                                            -> bool {
            match cmt.freely_aliasable(this.tcx()) {
                None => {
                    return true;
                }
                Some(mc::AliasableStaticMut(..)) => {
                    return true;
                }
                Some(cause) => {
                    this.bccx.report_aliasability_violation(
                        span,
                        MutabilityViolation,
                        cause);
                    return false;
                }
            }
        }

        fn check_for_assignment_to_borrowed_path(
            this: &CheckLoanCtxt,
            assignment_id: ast::NodeId,
            assignment_span: Span,
            assignee_cmt: mc::cmt)
        {
            //! Check for assignments that violate the terms of an
            //! outstanding loan.

            let loan_path = match opt_loan_path(&assignee_cmt) {
                Some(lp) => lp,
                None => { return; /* no loan path, can't be any loans */ }
            };

            this.each_in_scope_loan_affecting_path(assignment_id, &*loan_path, |loan| {
                this.report_illegal_mutation(assignment_span, &*loan_path, loan);
                false
            });
        }
    }

    pub fn report_illegal_mutation(&self,
                                   span: Span,
                                   loan_path: &LoanPath,
                                   loan: &Loan) {
        self.bccx.span_err(
            span,
            format!("cannot assign to `{}` because it is borrowed",
                    self.bccx.loan_path_to_string(loan_path)).as_slice());
        self.bccx.span_note(
            loan.span,
            format!("borrow of `{}` occurs here",
                    self.bccx.loan_path_to_string(loan_path)).as_slice());
    }
}
<|MERGE_RESOLUTION|>--- conflicted
+++ resolved
@@ -845,8 +845,6 @@
                         return;
                     }
 
-<<<<<<< HEAD
-=======
                     mc::cat_deref(_, _, mc::BorrowedPtr(..)) => {
                         assert_eq!(cmt.mutbl, mc::McDeclared);
                         // We need to drill down to upvar if applicable
@@ -856,8 +854,6 @@
                         }
                     }
 
-                    mc::cat_discr(b, _) |
->>>>>>> 5662bbad
                     mc::cat_deref(b, _, mc::OwnedPtr) => {
                         assert_eq!(cmt.mutbl, mc::McInherited);
                         cmt = b;
